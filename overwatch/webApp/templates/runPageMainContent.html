{# Display histograms here #}
<h1 id="mainContentTitle">{{ run.prettyName }}</h1>
<p>
<<<<<<< HEAD
{{ run.prettyName }} started at approximately {{ subsystem.prettyPrintUnixTime(subsystem.startOfRun) }} (CERN time zone){%- if run.hltMode and run.hltMode != "U" %} and received via HLT Mode {{ run.hltMode }}{%- endif -%}.<br>
   <a target="_blank" href="https://alice-logbook.cern.ch/logbook/date_online.php?p_cont=rund&p_run={{ run.runNumber }}">Logbook entry</a>
=======
{{ run.prettyName }} started at approximately {{ subsystem.prettyPrintUnixTime(subsystem.startOfRun) }} (CERN time zone){%- if run.hltMode and run.hltMode != "U" %} and received via HLT Mode {{ run.hltMode }}{%- endif -%}.</br>
   <a target="_blank" href="https://alice-logbook.cern.ch/logbook/date_online.php?p_cont=rund&p_run={{ run.runNumber }}">Logbook entry</a>,
   <a target="_blank" href="https://alimonitor.cern.ch/runview/?run={{ run.runNumber }}">RCT</a>
>>>>>>> 81ab78d5
</p>
{%- if timeSlice != None -%}
<p>
    {#subsystem.timeSlices: {{ subsystem.timeSlices }}
    timeSlice: {{ timeSlice }} #}
    Time slice requested {{ timeSlice.timeInMinutesRounded(timeSlice.minUnixTimeRequested) | int }} to {{ timeSlice.timeInMinutesRounded(timeSlice.maxUnixTimeRequested) | int }} minutes and returned {{ timeSlice.timeInMinutesRounded(timeSlice.minUnixTimeAvailable) | int }} to {{ timeSlice.timeInMinutesRounded(timeSlice.maxUnixTimeAvailable) | int }} due to data constraints.
</p>
<p>
    Processed with {% for key, val in timeSlice.processingOptions.items() -%}{{ key }} = {{ val }}{% if not loop.last%}, {% endif %}{% endfor -%}
</p>
{%- endif -%}
<hr />

{# NOTE: We cannot use loop.first because we loop through many empty histGroups! #}
{# See: https://stackoverflow.com/a/4880398 #}
{% set firstLoopCompleted = [] %}
{% set threshold = [] %}
{% for histGroup in subsystem.histGroups %}
    {% if selectedHistGroup == histGroup.selectionPattern or (selectedHistGroup == None and firstLoopCompleted == []) %}
        {%- for histName in histGroup.histList -%}
            {%- set hist = subsystem.hists[histName] %}
            {% if selectedHist == hist.histName or selectedHist == None %}
                {% if histGroup.plotInGrid == False or (histGroup.plotInGrid == True and firstLoopCompleted == []) %}
                    {# Effective increments our counter #}
                    {% if firstLoopCompleted.append(1) %}{% endif %}
                    <a class="histAnchor" data-histname="{{ hist.histName }}" data-histgroup="{{ histGroup.selectionPattern }}" name="{{ hist.histName }}"></a>
                    {% if histGroup.plotInGrid == True -%}
                        <h2>{{ histGroup.prettyName }}</h2>
                    {%- else -%}
                        <h2>{{ hist.prettyName }}</h2>
                    {%- endif %}
                    {% if hist.information != dict() %}
                        {% for label, info in hist.information.items() %}
                        {# Get threshold value if it exists #}
                        {%- if label == "Threshold" -%}
                            {% if threshold.append(info) %}{% endif %}
                        {%- endif -%}
                        <paper-button class="collapsibleContainerButton" id="collapse{{ loop.index0 }}Button{{ hist.histName }}">
                            <div>{{ label }}</div>
                            <paper-icon-button class="collapsibleContainerIcon" icon="icons:arrow-drop-down"></paper-icon-button>
                        </paper-button>
                        <iron-collapse class="collapsibleContainer" id="collapse{{ loop.index0 }}{{ hist.histName }}">
                            <div>{{ info }}</div>
                        </iron-collapse>
                        <br />
                        {% endfor %}
                    {% endif %}
                {% endif %}
                {# If grid, then add class #}
                {# Set histogramContainer style when we using jsRoot to set the proper shadows #}
                {%- set histogramContainerClasses = "histogramContainerStyle" -%}
                {% if histGroup.plotInGrid == True %}
                    {# TODO: Determine how to properly show the grid with iron-flex-layout #}
                    {# See: The example on this page: https://stackoverflow.com/a/31484427 -- https://codepen.io/StijnDeWitt/pen/EyPyyL #}
                    <p>Grid!</p>
                {% endif %}
                <div id="{{ hist.histName }}" class="histogramContainer {% if jsRoot == True %}{{ histogramContainerClasses }}{% endif %}" data-filename="{{ jsonFilenameTemplate.format(hist.histName.replace('/', '_')) }}">
                {% if jsRoot != True %}
                    <img src="{{url_for("protected", filename=imgFilenameTemplate.format(hist.histName.replace("/", "_"))) }}" alt="{{ hist.histName }}">
                {% else %}
                    {# Provide indication that we are loading jsroot content #}
                    {# It will disappear once jsroot loads the histogram #}
                    <p>Loading...</p>
                {% endif %}
                </div>
            {% endif %}
        {% endfor -%}
    {% endif %}
{% endfor %}

{# Should only get here if nothing was selected! #}
{%- if firstLoopCompleted == [] -%}
    <p>Error! No hist group (input: {{ selectedHistGroup }}) or hist (input: {{ selectedHist }}) was selected! Please try again with a different value or contact the admin!</p>
{%- endif -%}

{# Content for time slices #}
<div class="hideElement" id="timeSlicesValues" data-mintime="{%- if timeSlice != None -%}{{ timeSlice.timeInMinutesRounded(timeSlice.minUnixTimeRequested) }}{%- else -%}0{%- endif -%}" data-maxtime="{%- if timeSlice != None -%}{{ timeSlice.timeInMinutesRounded(timeSlice.maxUnixTimeRequested) }}{%- else -%}{{ subsystem.runLength }}{%- endif -%}" data-runlength="{{ subsystem.runLength }}" data-hotchannelthreshold="{%- if threshold != [] -%}{{ threshold[0]*1000 }}{%- else -%}0{%- endif -%}" data-rundir="{{ run.runDir }}" data-subsystem="{{ subsystem.subsystem }}" data-histname="{{ selectedHist }}" data-histgroupname="{{ selectedHistGroup }}"></div><|MERGE_RESOLUTION|>--- conflicted
+++ resolved
@@ -1,14 +1,9 @@
 {# Display histograms here #}
 <h1 id="mainContentTitle">{{ run.prettyName }}</h1>
 <p>
-<<<<<<< HEAD
-{{ run.prettyName }} started at approximately {{ subsystem.prettyPrintUnixTime(subsystem.startOfRun) }} (CERN time zone){%- if run.hltMode and run.hltMode != "U" %} and received via HLT Mode {{ run.hltMode }}{%- endif -%}.<br>
-   <a target="_blank" href="https://alice-logbook.cern.ch/logbook/date_online.php?p_cont=rund&p_run={{ run.runNumber }}">Logbook entry</a>
-=======
 {{ run.prettyName }} started at approximately {{ subsystem.prettyPrintUnixTime(subsystem.startOfRun) }} (CERN time zone){%- if run.hltMode and run.hltMode != "U" %} and received via HLT Mode {{ run.hltMode }}{%- endif -%}.</br>
    <a target="_blank" href="https://alice-logbook.cern.ch/logbook/date_online.php?p_cont=rund&p_run={{ run.runNumber }}">Logbook entry</a>,
    <a target="_blank" href="https://alimonitor.cern.ch/runview/?run={{ run.runNumber }}">RCT</a>
->>>>>>> 81ab78d5
 </p>
 {%- if timeSlice != None -%}
 <p>
@@ -65,9 +60,9 @@
                     {# See: The example on this page: https://stackoverflow.com/a/31484427 -- https://codepen.io/StijnDeWitt/pen/EyPyyL #}
                     <p>Grid!</p>
                 {% endif %}
-                <div id="{{ hist.histName }}" class="histogramContainer {% if jsRoot == True %}{{ histogramContainerClasses }}{% endif %}" data-filename="{{ jsonFilenameTemplate.format(hist.histName.replace('/', '_')) }}">
+                <div id="{{ hist.histName }}" class="histogramContainer {% if jsRoot == True %}{{ histogramContainerClasses }}{% endif %}" data-filename="{{ jsonFilenameTemplate.format(hist.histName.replace("/", "_")) }}">
                 {% if jsRoot != True %}
-                    <img src="{{url_for("protected", filename=imgFilenameTemplate.format(hist.histName.replace("/", "_"))) }}" alt="{{ hist.histName }}">
+                    <img src="{{ url_for("protected", filename=imgFilenameTemplate.format(hist.histName.replace("/", "_"))) }}" alt="{{ hist.histName }}">
                 {% else %}
                     {# Provide indication that we are loading jsroot content #}
                     {# It will disappear once jsroot loads the histogram #}
