#!/usr/bin/env python

""" Blueprint for serving trending results.

"""

import logging
from flask_login import login_required
from flask import request, render_template, jsonify
from flask import Blueprint
import jinja2
import os

import overwatch.processing.trending.constants as CON
from overwatch.database.utilities import getDatabaseFactory
from overwatch.processing.trending.manager import TrendingManager
from overwatch.webApp.webApp import serverParameters
from overwatch.webApp import validation

logger = logging.getLogger(__name__)
trendingPage = Blueprint('trendingPage', __name__)
databaseFactory = getDatabaseFactory()


def determineSubsystemName(subsystemName, trendingManager):  # type: (str, TrendingManager) -> str
    """If subsystem argument is not valid, trying to return any subsystem from TrendingManager database"""
    if subsystemName:
        return subsystemName

    for subsystemName, subsystem in trendingManager.db.get('trending').items():
        if len(subsystem):
            return subsystemName


@trendingPage.route("/" + CON.TRENDING, methods=["GET", "POST"])
@login_required
def trending():
    """ Route to provide visualization of trending information.

    This method provides functionality similar to that of a run page, but focused instead on displaying
    trending information. In particular, it displays trended objects from all subsystems, including
    those generated through the trending subsystem.

    Note:
        Function args are provided through the flask request object.

    Args:
        jsRoot (bool): True if the response should use jsRoot instead of images.
        ajaxRequest (bool): True if the response should be via AJAX.
        subsystemName (str): Name of the requested subsystem. It is fine for it to be an empty string.
        histName (str): Name of the requested histogram. It is fine for it to be an empty string.
    Returns:
        Response: Trending information template populated with trended objects.
    """
    logger.debug("request: {0}".format(request.args))
    (error, subsystemName, requestedHist, jsRoot, ajaxRequest) = validation.validateTrending(request)

<<<<<<< HEAD
    trendingDatabase, _ = databaseFactory.getDB()
=======
    # Return a useful error if trending is disabled
    if "trending" not in db:
        error.setdefault("Trending", []).append("Trending is disabled.")
        if ajaxRequest:
            drawerContent = ""
            mainContent = render_template("errorMainContent.html", errors = error)
            return jsonify(drawerContent = drawerContent, mainContent = mainContent)
        return render_template("error.html", errors = error)
>>>>>>> c579a690

    # Create trending container from stored trending information
    trendingManager = TrendingManager(trendingDatabase, serverParameters)
    subsystemName = determineSubsystemName(subsystemName, trendingManager)
    trendingData = trendingDatabase.get('trending')

    if not subsystemName:
        error.setdefault("Subsystem", []).append("Cannot find any trended subsystem")
<<<<<<< HEAD
        return render_template("error.html", error=error)
=======
        if ajaxRequest:
            drawerContent = ""
            mainContent = render_template("errorMainContent.html", errors = error)
            return jsonify(drawerContent = drawerContent, mainContent = mainContent)
        return render_template("error.html", errors = error)

>>>>>>> c579a690
    # Template paths to the individual files
    filenameTemplate = os.path.join(CON.TRENDING, subsystemName, "{type}", "{{}}.{extension}")
    imgFilenameTemplate = filenameTemplate.format(type=CON.IMAGE, extension=serverParameters[CON.EXTENSION])
    jsonFilenameTemplate = filenameTemplate.format(type=CON.JSON, extension="json")

    templateKwargs = {
        "trendingData": trendingData,
        "selectedHistGroup": subsystemName,
        "selectedHist": requestedHist,
        "jsonFilenameTemplate": jsonFilenameTemplate,
        "imgFilenameTemplate": imgFilenameTemplate,
        "jsRoot": jsRoot,
    }

    if ajaxRequest:
        drawerContent = safeRenderTemplate(error, "trendingDrawer.html", **templateKwargs)
        mainContent = safeRenderTemplate(error, "trendingMainContent.html", **templateKwargs)
        mainContent = reRenderIfError(error, "errorMainContent.html", mainContent)

        # Includes hist group and hist name for time slices since it is easier
        # to pass it here than parse the get requests. Otherwise, they are ignored.
        return jsonify(drawerContent=drawerContent, mainContent=mainContent,
                       histName=requestedHist, histGroup=subsystemName)

    returnValue = safeRenderTemplate(error, "trending.html", **templateKwargs)
    returnValue = reRenderIfError(error, "error.html", returnValue)
    return returnValue

def safeRenderTemplate(error, *args, **kwargs):
    """If error is empty, return rendered template from *args and **kwargs.
    Otherwise return empty string, if exception appear return empty string."""
    print error
    if error != {}:
        return ''
    try:
        return render_template(*args, **kwargs)
    except jinja2.exceptions.TemplateNotFound as e:
        error.setdefault("Template Error", []).append(
            'Request template: "{0}", but it was not found!'.format(e.name))
        return ''

def reRenderIfError(error, template, rendered):
    """If errors exist, render new template with errors.
     Otherwise return unchanged previously rendered object."""
    if error != {}:
        return render_template(template, errors = error)
    else:
        return rendered<|MERGE_RESOLUTION|>--- conflicted
+++ resolved
@@ -55,18 +55,16 @@
     logger.debug("request: {0}".format(request.args))
     (error, subsystemName, requestedHist, jsRoot, ajaxRequest) = validation.validateTrending(request)
 
-<<<<<<< HEAD
     trendingDatabase, _ = databaseFactory.getDB()
-=======
+
     # Return a useful error if trending is disabled
-    if "trending" not in db:
+    if not trendingDatabase.contains("trending"):
         error.setdefault("Trending", []).append("Trending is disabled.")
         if ajaxRequest:
             drawerContent = ""
             mainContent = render_template("errorMainContent.html", errors = error)
             return jsonify(drawerContent = drawerContent, mainContent = mainContent)
         return render_template("error.html", errors = error)
->>>>>>> c579a690
 
     # Create trending container from stored trending information
     trendingManager = TrendingManager(trendingDatabase, serverParameters)
@@ -75,16 +73,12 @@
 
     if not subsystemName:
         error.setdefault("Subsystem", []).append("Cannot find any trended subsystem")
-<<<<<<< HEAD
-        return render_template("error.html", error=error)
-=======
         if ajaxRequest:
             drawerContent = ""
             mainContent = render_template("errorMainContent.html", errors = error)
             return jsonify(drawerContent = drawerContent, mainContent = mainContent)
         return render_template("error.html", errors = error)
 
->>>>>>> c579a690
     # Template paths to the individual files
     filenameTemplate = os.path.join(CON.TRENDING, subsystemName, "{type}", "{{}}.{extension}")
     imgFilenameTemplate = filenameTemplate.format(type=CON.IMAGE, extension=serverParameters[CON.EXTENSION])
@@ -116,7 +110,6 @@
 def safeRenderTemplate(error, *args, **kwargs):
     """If error is empty, return rendered template from *args and **kwargs.
     Otherwise return empty string, if exception appear return empty string."""
-    print error
     if error != {}:
         return ''
     try:
