--- conflicted
+++ resolved
@@ -28,13 +28,11 @@
 # Logging
 import logging
 import logging.handlers
-
 # Setup logger
 logger = logging.getLogger(__name__)
 
 # Configuration
 from . import config
-
 
 # This only works for non combined runs, since they contain a range of times
 ###################################################
@@ -61,7 +59,6 @@
         timeStamp = time.strptime(timeString, "%Y_%m_%d_%H_%M_%S")
         return timegm(timeStamp)
 
-
 ###################################################
 def createFileDictionary(currentDir, runDir, subsystem):
     """ Creates dictionary of files and their unix timestamps, in a given run directory.
@@ -88,20 +85,19 @@
     # Add uncombined .root files to mergeDict, then sort by timestamp
     for name in os.listdir(os.path.join(currentDir, runDir, subsystem)):
         if ".root" in name and "combined" not in name and "timeSlice" not in name:
-            filename = os.path.join(filenamePrefix, name)
-            mergeDict[extractTimeStampFromFilename(filename)] = filename
+            filename  = os.path.join(filenamePrefix, name)
+            mergeDict[extractTimeStampFromFilename(filename)] = filename 
 
     # Max time range in minutes (60s added to make sure we don't undershoot)
     keys = sorted(mergeDict.keys())
     # // is integer division
-    maxTimeMinutes = (keys[-1] - keys[0] + 60) // 60
+    maxTimeMinutes = (keys[-1] - keys[0] + 60)//60 
 
     return [mergeDict, maxTimeMinutes]
 
-
 # Finds all of the dirs in the current working dir with "Run" in the name
 ###################################################
-def findCurrentRunDirs(dirPrefix=""):
+def findCurrentRunDirs(dirPrefix = ""):
     """ Finds list of currently existing runs that we have data for. 
 
     Args:
@@ -125,7 +121,6 @@
     runDirs.sort()
     return runDirs
 
-
 ###################################################
 def rsyncData(dirPrefix, username, remoteSystems, remoteFileLocations):
     """ Syncs data directory to a remote system using rsync.
@@ -154,15 +149,13 @@
         sendDirectory = sendDirectory + "/"
 
     if len(remoteSystems) != len(remoteFileLocations[fileDestinationLabel]):
-        logger.error(
-            "Number of remote systems is not equal to number of remote file locations. Skipping rsync operations!")
+        logger.error("Number of remote systems is not equal to number of remote file locations. Skipping rsync operations!")
     else:
         for remoteSystem, remoteFileLocation in zip(remoteSystems, remoteFileLocations[fileDestinationLabel]):
             if not remoteFileLocation.endswith("/"):
                 remoteFileLocation = remoteFileLocation + "/"
 
-            logger.info("Utilizing user %s to send %s files to %s on %s " % (
-            username, fileDestinationLabel, remoteFileLocation, remoteSystem))
+            logger.info("Utilizing user %s to send %s files to %s on %s " % (username, fileDestinationLabel, remoteFileLocation, remoteSystem))
 
             # The chmod argument is explained here: https://unix.stackexchange.com/a/218165
             # The omit-dir-times does not update the timestamps on dirs (but still does on files in those dirs),
@@ -174,13 +167,10 @@
             # NOTE: The argument order matters! The first one always applies, and then subsequent includes or excludes only work with what is still available!
             # NOTE: When we pass the arguments via call(), they are sent directly to rsync. Thus, quotes around
             # each glob are not necessary and do not work correctly. See: https://stackoverflow.com/a/12497246
-            # rsync -rvlth --chmod=ugo=rwX --omit-dir-times --exclude="Run*/*/timeSlices" --include="Run*/***" --include="ReplayData/***" --include="runList.html" --exclude="*" --delete data/ rehlers@pdsf.nersc.gov:/project/projectdirs/alice/www/emcalMonitoring/data/2016/
-            rsyncCall = ["rsync", "-rvlth", "--chmod=ugo=rwX", "--omit-dir-times", "--exclude=Run*/*/timeSlices",
-                         "--include=Run*/***", "--include=ReplayData/***", "--include=runList.html", "--exclude=*",
-                         "--delete", sendDirectory, username + "@" + remoteSystem + ":" + remoteFileLocation]
+            #rsync -rvlth --chmod=ugo=rwX --omit-dir-times --exclude="Run*/*/timeSlices" --include="Run*/***" --include="ReplayData/***" --include="runList.html" --exclude="*" --delete data/ rehlers@pdsf.nersc.gov:/project/projectdirs/alice/www/emcalMonitoring/data/2016/
+            rsyncCall = ["rsync", "-rvlth", "--chmod=ugo=rwX", "--omit-dir-times", "--exclude=Run*/*/timeSlices", "--include=Run*/***", "--include=ReplayData/***", "--include=runList.html", "--exclude=*", "--delete", sendDirectory, username + "@" + remoteSystem + ":" + remoteFileLocation]
             logger.info(rsyncCall)
             call(rsyncCall)
-
 
 ###################################################
 def setupLogging(logger, logLevel, debug, runType):
@@ -195,7 +185,7 @@
     # Logging level for root logger
     logger.setLevel(logLevel)
     # Format
-    # logFormatStr = "%(asctime)s %(levelname)s: %(message)s [in %(pathname)s:%(lineno)d]"
+    #logFormatStr = "%(asctime)s %(levelname)s: %(message)s [in %(pathname)s:%(lineno)d]"
     logFormatStr = "%(asctime)s %(levelname)s: %(message)s [in %(module)s:%(lineno)d]"
     logFormat = logging.Formatter(logFormatStr)
 
@@ -210,8 +200,8 @@
     else:
         # Log to file
         handler = logging.handlers.RotatingFileHandler(os.path.join("deploy", "{0}.log".format(runType)),
-                                                       maxBytes=5000000,
-                                                       backupCount=10)
+                                                       maxBytes = 5000000,
+                                                       backupCount = 10)
         handler.setLevel(logLevel)
         handler.setFormatter(logFormat)
         logger.addHandler(handler)
@@ -221,8 +211,8 @@
         # See: http://flask.pocoo.org/docs/0.10/errorhandling/
         notifyAddresses = []
         handler = logging.handlers.SMTPHandler("smtp.cern.ch",
-                                               "error@aliceoverwatch.cern.ch",
-                                               notifyAddresses, "OVERWATCH Failed")
+                                                "error@aliceoverwatch.cern.ch",
+                                                notifyAddresses, "OVERWATCH Failed")
         handler.setLevel(logging.WARNING)
         logFormatStr = """
         Message type:       %(levelname)s
@@ -238,14 +228,13 @@
         logFormat = logging.Formatter(logFormatStr)
         handler.setFormatter(logFormat)
         # TODO: Properly configure so that it can be added as a handler!
-        # logger.addHandler(handler)
+        #logger.addHandler(handler)
         logger.debug("Added mailer handler to logging!")
 
     # Be sure to propagate messages from modules
-    # processRunsLogger = logging.getLogger("processRuns")
-    # processRunsLogger.setLevel(logLevel)
-    # processRunsLogger.propagate = True
-
+    #processRunsLogger = logging.getLogger("processRuns")
+    #processRunsLogger.setLevel(logLevel)
+    #processRunsLogger.propagate = True
 
 ###################################################
 # File moving utilities
@@ -271,10 +260,9 @@
     for name in os.listdir(currentDir):
         if subsystem in name and ".root" in name:
             filesToMove.append(name)
-            # logger.debug("name: %s" % name)
-
+            #logger.debug("name: %s" % name)
+        
     return sorted(filesToMove)
-
 
 ###################################################
 def moveFiles(subsystemDict, dirPrefix):
@@ -301,16 +289,16 @@
         for filename in filesToMove:
             # Extract time stamp and run number
             tempFilename = filename
-            splitFilename = tempFilename.replace(".root", "").split("_")
-            # logger.debug("tempFilename: %s" % tempFilename)
-            # logger.debug("splitFilename: ", splitFilename)
+            splitFilename = tempFilename.replace(".root","").split("_")
+            #logger.debug("tempFilename: %s" % tempFilename)
+            #logger.debug("splitFilename: ", splitFilename)
             if len(splitFilename) < 3:
                 continue
             timeString = "_".join(splitFilename[3:])
-            # logger.debug("timeString: ", timeString)
+            #logger.debug("timeString: ", timeString)
 
             # How to parse the timeString if desired
-            # timeStamp = time.strptime(timeString, "%Y_%m_%d_%H_%M_%S")
+            #timeStamp = time.strptime(timeString, "%Y_%m_%d_%H_%M_%S")
             runString = splitFilename[1]
             runNumber = int(runString)
             hltMode = splitFilename[2]
@@ -323,10 +311,10 @@
 
             # Create Run directory and subsystem directories as needed
             if not os.path.exists(os.path.join(dirPrefix, runDirectoryPath)):
-                os.makedirs(os.path.join(dirPrefix, runDirectoryPath))
+                os.makedirs( os.path.join(dirPrefix, runDirectoryPath) )
             if len(filesToMove) != 0 and not os.path.exists(os.path.join(dirPrefix, runDirectoryPath, key)):
                 os.makedirs(os.path.join(dirPrefix, runDirectoryPath, key))
-
+            
             newFilename = key + "hists." + timeString + ".root"
 
             oldPath = os.path.join(dirPrefix, tempFilename)
@@ -345,7 +333,6 @@
 
     return runsDict
 
-
 ###################################################
 def moveRootFiles(dirPrefix, subsystemList):
     """ Orchestrates the enumeration of files to be moved as they are read in from the HLT, the creation the appropriate directory structure for processing, and the moving of these files to these directories.  
@@ -364,7 +351,7 @@
     subsystemDict = {}
     for subsystem in subsystemList:
         subsystemDict[subsystem] = enumerateFiles(dirPrefix, subsystem)
-
+    
     return moveFiles(subsystemDict, dirPrefix)
 
 
@@ -374,7 +361,7 @@
 def getDB(databaseLocation):
     # Get the database
     # See: http://docs.pylonsproject.org/projects/zodburi/en/latest/
-    # storage = ZODB.FileStorage.FileStorage(os.path.join(dirPrefix,"overwatch.fs"))
+    #storage = ZODB.FileStorage.FileStorage(os.path.join(dirPrefix,"overwatch.fs"))
     storage_factory, dbArgs = zodburi.resolve_uri(databaseLocation)
     storage = storage_factory()
     db = ZODB.DB(storage, **dbArgs)
@@ -383,9 +370,8 @@
 
     return (dbRoot, connection)
 
-
-###################################################
-def updateDBSensitiveParameters(db, overwriteSecretKey=True, debug=False):
+###################################################
+def updateDBSensitiveParameters(db, overwriteSecretKey = True):
     (sensitiveParameters, filesRead) = config.readConfig(config.configurationType.webApp)
 
     # Ensure that the config exists
@@ -401,11 +387,7 @@
 
     # Add each user, overriding an existing settings
     users = db["config"]["users"]
-<<<<<<< HEAD
-    for user, pw in sensitiveParameters["_users"].items():
-=======
     for user, pw in iteritems(sensitiveParameters["_users"]):
->>>>>>> 81ab78d5
         users[user] = pw
         logger.info("Adding user {0}".format(user))
 
@@ -417,7 +399,6 @@
 
     # Ensure that any additional changes are committed
     transaction.commit()
-
 
 ####################
 # Histogram array functions
@@ -425,4 +406,4 @@
 def removeOldestValueAndInsert(arr, value):
     arr = np.delete(arr, 0, axis=0)
     arr = np.append(arr, [value], axis=0)
-    return arr+    return arr
