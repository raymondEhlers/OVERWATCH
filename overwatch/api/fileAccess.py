--- conflicted
+++ resolved
@@ -11,43 +11,36 @@
 
 # Configuration
 from overwatch.base import config
-# For configuring logger
+## For configuring logger
 from overwatch.base import utilities
 from overwatch.base import storageWrapper
-
 (apiParameters, filesRead) = config.readConfig(config.configurationType.apiConfig)
 
 # Setup logger
 # When imported, we just want it to take on it normal name
 logger = logging.getLogger(__name__)
 # Alternatively, we could set "overwatch.receiver" to get everything derived from that
-# logger = logging.getLogger("overwatch.receiver")
+#logger = logging.getLogger("overwatch.receiver")
 
-from flask import Flask, url_for, request, render_template, redirect, flash, send_file, send_from_directory, Markup, \
-    jsonify, session, make_response, stream_with_context, Response
+from flask import Flask, url_for, request, render_template, redirect, flash, send_file, send_from_directory, Markup, jsonify, session, make_response, stream_with_context, Response
 import flask_restful
 import flask_zodb
-<<<<<<< HEAD
-import io as cStringIO
-=======
 from io import StringIO
->>>>>>> 81ab78d5
 from werkzeug.utils import secure_filename
 
 app = Flask(__name__)
 api = flask_restful.Api(app)
 
 app.config["ZODB_STORAGE"] = apiParameters["databaseLocation"]
-# app.config["ZODB_STORAGE"] = "file://../../data/overwatch.fs"
+#app.config["ZODB_STORAGE"] = "file://../../data/overwatch.fs"
 db = flask_zodb.ZODB(app)
-# dirPrefix = "dirPrefixPlaceholder"
+#dirPrefix = "dirPrefixPlaceholder"
 
 # Handle storage
 openFile = storageWrapper.defineFileAccess("data")
 
-
 class Runs(flask_restful.Resource):
-    def get(self, run=None):
+    def get(self, run = None):
         # TODO: Validate
         print("run: {0}".format(run))
 
@@ -68,9 +61,7 @@
         # NOT IMPLEMENTED
         pass
 
-
-def responseForSendingFile(filename=None, response=None, additionalHeaders=None):
-    additionalHeaders = additionalHeaders or {}
+def responseForSendingFile(filename = None, response = None, additionalHeaders = {}):
     if not filename and not response:
         response = make_response()
 
@@ -78,33 +69,30 @@
     if filename and not response:
         # TODO: Handle various file sources
         # TODO: Use safe_join
-        # response = make_response(send_from_directory(os.path.realpath(apiParameters["dirPrefix"]), filename))
+        #response = make_response(send_from_directory(os.path.realpath(apiParameters["dirPrefix"]), filename))
         print("About to open file with new function")
         with openFile(filename, "r") as f:
-            response = make_response(send_file(f, attachment_filename=filename, as_attachment=True))
+            response = make_response(send_file(f, attachment_filename = filename, as_attachment = True))
 
     # Add requested filenames
     if "filenames" in additionalHeaders:
         additionalHeaders["filenames"] = ";".join(additionalHeaders["filenames"])
 
     # Add headers to response
-<<<<<<< HEAD
-    for k, v in additionalHeaders.items():
-=======
     for k, v in iteritems(additionalHeaders):
->>>>>>> 81ab78d5
         if k in response.headers.keys():
-            print("WARNING: Header {} (value: {}) already exists in the response and will be overwritten"
-                  .format(k, response.headers[k]))
+            print("WARNING: Header {} (value: {}) already exists in the response and will be overwritten".format(k, response.headers[k]))
         response.headers[k] = v
 
     return response
 
-
 class FilesAccess(flask_restful.Resource):
-    def get(self, run, subsystem, filename=None):
+    def get(self, run, subsystem, filename = None):
         # TODO: Validate
-        responseHeaders = {"run": run, "subsystem": subsystem, "filenames": []}
+        responseHeaders = {}
+        responseHeaders["run"] = run
+        responseHeaders["subsystem"] = subsystem
+        responseHeaders["filenames"] = []
 
         # Return the filename for the particular run
         subsystemContainer = db["runs"]["Run{0}".format(run)].subsystems[subsystem]
@@ -112,42 +100,33 @@
         # Handle special cases
         if not filename:
             # Return the available files
-            responseHeaders["filenames"] = [tempFile.filename.split("/")[-1] for tempFile in
-                                            subsystemContainer.files.values()]
-            return responseForSendingFile(additionalHeaders=responseHeaders)
+            responseHeaders["filenames"] = [tempFile.filename.split("/")[-1] for tempFile in subsystemContainer.files.values()]
+            return responseForSendingFile(additionalHeaders = responseHeaders)
         elif filename == "combined":
             # Return the combined file
-            responseHeaders["filenames"].append(
-                os.path.join(apiParameters["dirPrefix"], subsystemContainer.combinedFile.filename))
-            response = responseForSendingFile(filename=subsystemContainer.combinedFile.filename,
-                                              additionalHeaders=responseHeaders)
+            responseHeaders["filenames"].append(os.path.join(apiParameters["dirPrefix"], subsystemContainer.combinedFile.filename))
+            response = responseForSendingFile(filename = subsystemContainer.combinedFile.filename, additionalHeaders = responseHeaders)
             print("response: {}".format(response))
             return response
 
-        # filename = secure_filename(filename)
+        #filename = secure_filename(filename)
 
         # Look for the file
-<<<<<<< HEAD
-        print(subsystemContainer.files.values().next().filename)
-=======
         print(next(itervalues(subsystemContainer.files)).filename)
->>>>>>> 81ab78d5
         try:
-            requestedFile = next(fileContainer for fileContainer in subsystemContainer.files.values() if
-                                 fileContainer.filename.split("/")[-1] == filename)
+            requestedFile = next(fileContainer for fileContainer in subsystemContainer.files.values() if fileContainer.filename.split("/")[-1] == filename)
         except StopIteration as e:
             print("Stop iteration error!")
-            response = responseForSendingFile(additionalHeaders=responseHeaders)
+            response = responseForSendingFile(additionalHeaders = responseHeaders)
             response.headers["error"] = "Could not find requested file {0}".format(filename)
             response.status_code = 404
             return response
 
-        print(
-            "filename for requested file: {}".format(os.path.join(apiParameters["dirPrefix"], requestedFile.filename)))
+        print("filename for requested file: {}".format(os.path.join(apiParameters["dirPrefix"], requestedFile.filename)))
         responseHeaders["filenames"].append(os.path.join(apiParameters["dirPrefix"], requestedFile.filename))
-        # f = open(os.path.join(apiParameters["dirPrefix"], requestedFile.filename))
-        # return make_response(send_file(f, as_attachment = True, attachment_filename = filename))
-        # with open(os.path.join(apiParameters["dirPrefix"], requestedFile.filename)) as f:
+        #f = open(os.path.join(apiParameters["dirPrefix"], requestedFile.filename))
+        #return make_response(send_file(f, as_attachment = True, attachment_filename = filename))
+        #with open(os.path.join(apiParameters["dirPrefix"], requestedFile.filename)) as f:
         with openFile(requestedFile.filename, "rb") as f:
             # If StringIO is not used here then the file will go out of scope and be closed before the
             # response is completed, which leads to "ValueError: I/O operation on closed file".
@@ -155,23 +134,17 @@
             # it will leak memory.
             # For more, see: https://stackoverflow.com/q/13344538 (no definitive solution)
             #                https://stackoverflow.com/a/25150805 (gave me the idea to just create a new StringIO)
-<<<<<<< HEAD
-            # cStringIO was selected based on https://stackoverflow.com/a/37463095
-            return make_response(
-                send_file(cStringIO.StringIO(f.read()), as_attachment=True, attachment_filename=filename))
-=======
             # StringIO was selected based on https://stackoverflow.com/a/37463095
             return make_response(send_file(StringIO.StringIO(f.read()), as_attachment = True, attachment_filename = filename))
->>>>>>> 81ab78d5
 
-        # with openFile(requestedFile.filename, "rb") as f:
+        #with openFile(requestedFile.filename, "rb") as f:
         #    f.seek(0)
         #    def readFile(*args, **kwargs):
         #        for chunk in iter(lambda: f.read(4096), b''):
         #            yield chunk
         #    return Response(stream_with_context(readFile()))
-        # return make_response(send_file(f, attachment_filename = filename, as_attachment = True))
-        # return responseForSendingFile(filename = requestedFile.filename, additionalHeaders = responseHeaders)
+            #return make_response(send_file(f, attachment_filename = filename, as_attachment = True))
+        #return responseForSendingFile(filename = requestedFile.filename, additionalHeaders = responseHeaders)
 
     def put(self, run, subsystem, filename):
         # Decided on put based on https://stackoverflow.com/a/630475
@@ -192,16 +165,16 @@
             payloadFile = request.files["file"]
             print("payloadFile: {}".format(payloadFile))
             # Read for notes and then reset to the start
-            # print("payloadFile.read: {}".format(payloadFile.read()))
-            # payloadFile.seek(0)
+            #print("payloadFile.read: {}".format(payloadFile.read()))
+            #payloadFile.seek(0)
 
             # Save it out
             # TODO: Handle writing to the proper source
             outputPath = os.path.join("Run{0}".format(run), subsystem, filename)
-            # payloadFile.save(outputPath)
+            #payloadFile.save(outputPath)
 
             with openFile(outputPath, "w+") as f:
-                f.write(payloadFile.read().encode())
+                f.write(payloadFile.read())
 
             savedFile = True
         else:
@@ -210,15 +183,14 @@
 
         return savedFile
 
-
 api.add_resource(FilesAccess, "/rest/api/v1/files/<int:run>/<string:subsystem>",
-                 "/rest/api/v1/files/<int:run>/<string:subsystem>/<string:filename>")
+                              "/rest/api/v1/files/<int:run>/<string:subsystem>/<string:filename>")
 # Redundant view
-# api.add_resource(FilesAccess, "/rest/api/v1/files/<int:run>")
+#api.add_resource(FilesAccess, "/rest/api/v1/files/<int:run>")
 api.add_resource(Runs, "/rest/api/v1/runs",
-                 "/rest/api/v1/runs/<int:run>")
-# api.add_resource(Run, "/rest/api/v1/runs/<int:run>")
+                       "/rest/api/v1/runs/<int:run>")
+#api.add_resource(Run, "/rest/api/v1/runs/<int:run>")
 
 if __name__ == "__main__":
-    # app.run(debug = True)
-    app.run(use_reloader=True)+    #app.run(debug = True)
+    app.run(use_reloader = True)