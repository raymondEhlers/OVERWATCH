--- conflicted
+++ resolved
@@ -1,12 +1,8 @@
-<<<<<<< HEAD
-
-=======
 #!/usr/bin/env python
 """ Simple container of parameter for TrendingObject.
 
 .. code-author: Pawel Ostrowski <ostr000@interia.pl>, AGH University of Science and Technology
 """
->>>>>>> b2822f9a
 try:
     from typing import *  # noqa
     from overwatch.processing.alarms.alarm import Alarm  # noqa
