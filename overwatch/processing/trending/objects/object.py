--- conflicted
+++ resolved
@@ -1,5 +1,4 @@
 #!/usr/bin/env python
-<<<<<<< HEAD
 """ Abstract class for all trendingObjects.
 
 Has abstract methods to implement,
@@ -7,13 +6,6 @@
 
 .. code-author: Pawel Ostrowski <ostr000@interia.pl>, AGH University of Science and Technology
 """
-=======
-
-""" Base trending object.
-
-"""
-
->>>>>>> 9b7eabc1
 import logging
 import os
 
