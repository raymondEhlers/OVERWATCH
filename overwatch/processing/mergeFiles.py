--- conflicted
+++ resolved
@@ -18,15 +18,13 @@
 import os
 import shutil
 import logging
-
 # Setup logger
 logger = logging.getLogger(__name__)
 
 from . import processingClasses
 
-
 ###################################################
-def merge(currentDir, run, subsystem, cumulativeMode=True, timeSlice=None):
+def merge(currentDir, run, subsystem, cumulativeMode = True, timeSlice = None):
     """ Merge function: for a given run and subsystem, merges files appropriately into a combined file.  
 
     Merge is only performed if we have received new files in the specificed run.
@@ -63,7 +61,7 @@
         filesToMerge = []
         for fileCont in subsystem.files.values():
             # This is not necessary since combined files are not stored in files anymore
-            # if fileCont.combinedFile == False:
+            #if fileCont.combinedFile == False:
             filesToMerge.append(fileCont)
 
     # Sort files by time
@@ -81,8 +79,7 @@
         subtractFiles(os.path.join(currentDir, earliestFile),
                       os.path.join(currentDir, latestFile),
                       timeSlicesFilename)
-        logger.info("Completed time slicing via subtraction with result stored in {0}!\nMerging complete!".format(
-            timeSlicesFilename))
+        logger.info("Completed time slicing via subtraction with result stored in {0}!\nMerging complete!".format(timeSlicesFilename))
         return None
 
     if cumulativeMode:
@@ -101,9 +98,7 @@
         numberOfFiles = merger.GetMergeList().GetEntries()
         if numberOfFiles != len(filesToMerge):
             logger.error("Problems encountered when adding files to merger!")
-            return {"Merge Error": [
-                "Problems encountered when adding files to merger! Number of input files ({0}) do not match number in merger ({1})!".format(
-                    len(filesToMerge), numberOfFiles)]}
+            return {"Merge Error": ["Problems encountered when adding files to merger! Number of input files ({0}) do not match number in merger ({1})!".format(len(filesToMerge), numberOfFiles)]}
 
     if timeSlice:
         filePath = os.path.join(subsystem.baseDir, timeSlice.filename.filename)
@@ -127,9 +122,8 @@
 
     # Add combined file to the subsystem
     if not timeSlice:
-        subsystem.combinedFile = processingClasses.fileContainer(filePath, startOfRun=subsystem.startOfRun)
+        subsystem.combinedFile = processingClasses.fileContainer(filePath, startOfRun = subsystem.startOfRun)
     return None
-
 
 ###################################################
 def subtractFiles(minFile, maxFile, outfile):
@@ -184,9 +178,8 @@
     fMax.Close()
     fOut.Close()
 
-
 ###################################################
-def mergeRootFiles(runs, dirPrefix, forceNewMerge=False, cumulativeMode=True):
+def mergeRootFiles(runs, dirPrefix, forceNewMerge = False, cumulativeMode = True):
     """ Iterates over all runs, all subsystems as specified, and merges histograms according to the merge() function. Results in one combined file per subdirectory.
 
     Args:
@@ -206,11 +199,7 @@
     currentDir = dirPrefix
 
     # Process runs
-<<<<<<< HEAD
-    for runDir, run in runs.items():
-=======
     for runDir, run in iteritems(runs):
->>>>>>> 81ab78d5
         for subsystem in run.subsystems:
             # Only merge if we there are new files to merge
             if run.subsystems[subsystem].newFile == True or forceNewMerge:
@@ -239,4 +228,4 @@
 
                 # We have successfully merged
                 # Still considered a newFile until we have processed, so don't change state here
-                # run.subsystems[subsystem].newFile = False+                #run.subsystems[subsystem].newFile = False
