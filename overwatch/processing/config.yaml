--- conflicted
+++ resolved
@@ -27,13 +27,9 @@
 # Specifies the prefix necessary to get to all of the folders.
 # Don't include a trailing slash! (This may be mitigated by os.path calls, but not worth the
 # risk in changing it).
-<<<<<<< HEAD
-dirPrefix: *dataFolder
-=======
 dirPrefix: *dataFolder
 
 # Can be ignored during development!
 # Time to sleep (in seconds) between executing the processing. A value <= 0 will ensure
 # that the processing is only executed once. The repeated execution is used for deployment.
-processingTimeToSleep: -1
->>>>>>> c579a690
+processingTimeToSleep: -1